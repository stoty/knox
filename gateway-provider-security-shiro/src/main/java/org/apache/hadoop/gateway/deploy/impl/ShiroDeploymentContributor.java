/**
 * Licensed to the Apache Software Foundation (ASF) under one
 * or more contributor license agreements.  See the NOTICE file
 * distributed with this work for additional information
 * regarding copyright ownership.  The ASF licenses this file
 * to you under the Apache License, Version 2.0 (the
 * "License"); you may not use this file except in compliance
 * with the License.  You may obtain a copy of the License at
 *
 *     http://www.apache.org/licenses/LICENSE-2.0
 *
 * Unless required by applicable law or agreed to in writing, software
 * distributed under the License is distributed on an "AS IS" BASIS,
 * WITHOUT WARRANTIES OR CONDITIONS OF ANY KIND, either express or implied.
 * See the License for the specific language governing permissions and
 * limitations under the License.
 */
package org.apache.hadoop.gateway.deploy.impl;

import org.apache.hadoop.gateway.deploy.DeploymentContext;
import org.apache.hadoop.gateway.deploy.ProviderDeploymentContributorBase;
import org.apache.hadoop.gateway.descriptor.FilterParamDescriptor;
import org.apache.hadoop.gateway.descriptor.ResourceDescriptor;
import org.apache.hadoop.gateway.topology.Provider;
import org.apache.hadoop.gateway.topology.Service;
import org.jboss.shrinkwrap.api.asset.StringAsset;

import java.util.List;

public class ShiroDeploymentContributor extends ProviderDeploymentContributorBase {

  private static final String LISTENER_CLASSNAME = "org.apache.shiro.web.env.EnvironmentLoaderListener";
  private static final String FILTER_CLASSNAME = "org.apache.shiro.web.servlet.ShiroFilter";
  private static final String FILTER_CLASSNAME2 = "org.apache.hadoop.gateway.filter.PostAuthenticationFilter";

  @Override
  public String getRole() {
    return "authentication";
  }

  @Override
  public String getName() {
<<<<<<< HEAD
    return "shiro";
=======
    return "ShiroProvider";
>>>>>>> e5b8a2ec
  }

  @Override
  public void contributeProvider( DeploymentContext context, Provider provider ) {
    // add servletContextListener
    context.getWebAppDescriptor().createListener().listenerClass( LISTENER_CLASSNAME );
    // LJM TEMP: add filter
//    context.getWebAppDescriptor().createFilter().filterName("ShiroFilter").filterClass(FILTER_CLASSNAME);
//    context.getWebAppDescriptor().createFilter().filterName("PostShiroFilter").filterClass(FILTER_CLASSNAME2);
//    context.getWebAppDescriptor().createFilterMapping().filterName("ShiroFilter").servletName("cluster");
//    context.getWebAppDescriptor().createFilterMapping().filterName("PostShiroFilter").servletName("cluster");
    // Write the provider specific config out to the war for cluster specific config
//    String config = provider.getParams().get( "config" );
    String config = new ShiroConfig(provider).toString();
    if ( config != null ) {
      context.getWebArchive().addAsWebInfResource( new StringAsset( config ), "shiro.ini" );
    }
  }

  @Override
  public void contributeFilter( DeploymentContext context, Provider provider, Service service, ResourceDescriptor resource, List<FilterParamDescriptor> params ) {
    resource.addFilter().name( getName() ).role( getRole() ).impl( FILTER_CLASSNAME ).params( params );
    resource.addFilter().name( "Post" + getName() ).role( getRole() ).impl( FILTER_CLASSNAME2 ).params( params );
  }
}<|MERGE_RESOLUTION|>--- conflicted
+++ resolved
@@ -40,11 +40,7 @@
 
   @Override
   public String getName() {
-<<<<<<< HEAD
-    return "shiro";
-=======
     return "ShiroProvider";
->>>>>>> e5b8a2ec
   }
 
   @Override
